--- conflicted
+++ resolved
@@ -117,12 +117,7 @@
     "tailwindcss": "^3.4.17",
     "tsx": "^4.19.1",
     "typescript": "5.6.3",
-<<<<<<< HEAD
-    "vite": "^5.4.19",
-    "vite-plugin-cesium": "^1.2.23"
-=======
-    "vite": "^7.0.0"
->>>>>>> 233cecb4
+
   },
   "optionalDependencies": {
     "bufferutil": "^4.0.8"
